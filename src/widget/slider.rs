--- conflicted
+++ resolved
@@ -131,24 +131,6 @@
         }
     }
 
-<<<<<<< HEAD
-    /// Not documented, check Drive.
-    fn is_mouse_inside(&mut self) -> bool {
-        let button_upper_left_corner_x =
-            self.slider_positions[self.slider_index].x_coordinate - (self.button_size.x * 0.5);
-        let button_upper_left_corner_y =
-            self.position.y + (self.size.y * 0.5) - (self.button_size.y * 0.5);
-        if self.cursor_pos.x >= button_upper_left_corner_x
-            && self.cursor_pos.x <= (button_upper_left_corner_x + self.button_size.x)
-            && self.cursor_pos.y >= button_upper_left_corner_y
-            && self.cursor_pos.y <= (button_upper_left_corner_y + self.button_size.y)
-        {
-            true
-        } else {
-            false
-        }
-    }
-
     /// Sets the message to be handled when the user slides the slider button
     ///
     /// # Returns
@@ -156,8 +138,6 @@
     ///
     /// # Arguments
     /// * `on_slide` - the message to be handled when the user slides the slider button
-=======
->>>>>>> 9d92f575
     pub fn set_message(&mut self, on_slide: Option<Box<dyn Message>>) {
         self.on_slide = on_slide;
     }
