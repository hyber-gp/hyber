--- conflicted
+++ resolved
@@ -73,7 +73,6 @@
                 message.set_event(event);
                 messages.enqueue(message);
             }
-<<<<<<< HEAD
             event::Event::Mouse(event::Mouse::CursorMoved { x: _, y: _ }) => {
                 let mut message = self.message_resized.clone();
                 message.set_event(event);
@@ -84,8 +83,6 @@
                     }
                 }
             }
-=======
->>>>>>> 284865b7
             _ => {
                 for value in self.children.iter_mut() {
                     if let Some(child) = value.upgrade() {
