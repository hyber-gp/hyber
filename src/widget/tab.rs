use crate::event;
use crate::event::Event;
use crate::renderer::{Message, RenderInstruction};
use crate::util::{Color, Queue, Vector2D};
use crate::widget::{Layout, Widget};

use std::cell::RefCell;
use std::rc::Weak;
use std::time::Instant;

/// Time required to press be considered long
const ON_LONG_PRESS_TIME: u128 = 300;

/// Tab is a component that lets the user switch between a group
/// of components by clicking on a tab with a given title.
#[derive(Clone)]
pub struct TabWidget {
    /// The tab's identifier
    id: usize,
    
    /// The tab's background color
    background_color: Color,
    
    /// The dirty flag (i.e., flag used to mark the widgets needed to be rebuilt)
    dirty: bool,
    
    /// The tab's children (i.e., his widgets tree)
    children: Vec<Weak<RefCell<dyn Widget>>>,
    
    /// The tab's position, on a two-dimensional space (x-coordinate and y-coordinate) 
    /// relative to the top left corner
    position: Vector2D,
    
    /// The tab's current size (width and height)
    size: Vector2D,
    
    /// The tab's original size (width and height)
    original_size: Vector2D,
    
    /// The tab's layout
    layout: Layout,

    /// The tab's offset vector coordinates
    offset: Vector2D,
    
    /// The message to be handled when a user press 
    on_press: Option<Box<dyn Message>>,
    
    /// The message to be handled when a user long press (i.e., a user drag some tab)
    tab_moved: Option<Box<dyn Message>>,
    
    /// Wheter the tab is pressed
    is_pressed: bool,
    
    /// The instant when the tab was clicked
    click_time: Instant,
    
    /// The current cursor's position
    cursor_pos: Vector2D,
    
    /// The cursor's position at the end of the last long press (i.e., drag)
    moved_cursor_pos: Vector2D,
}
impl TabWidget {
    /// Creates a new `TabWidget`
    ///
    /// # Returns
    /// The tab created
    ///
    /// # Arguments
    /// * `size` - the size (width and height) to be assigned to the tab
    /// * `background_color` - the color to be assigned to the tab's background
    /// * `on_press` - the message to be handled when the tab is pressed
    /// * `tab_moved` - the message to be handled when the tab is pressed 
    /// and held for at least the `ON_LONG_PRESS_TIME`
    pub fn new(
        size: Vector2D,
        background_color: Color,
        on_press: Option<Box<dyn Message>>,
        tab_moved: Option<Box<dyn Message>>,
    ) -> TabWidget {
        TabWidget {
            id: 0,
            background_color: background_color,
            dirty: true,
            children: Vec::<Weak<RefCell<dyn Widget>>>::new(),
            position: Vector2D::new(0., 0.),
            size: size,
            original_size: size,
            layout: Layout::None,
            offset: Vector2D::new(0., 0.),
            on_press: on_press,
            tab_moved: tab_moved,
            is_pressed: false,
            click_time: Instant::now(),
            cursor_pos: Vector2D::new(-1., -1.),
            moved_cursor_pos: Vector2D::new(-1., -1.),
        }
    }
<<<<<<< HEAD

    /// Not documented, check Drive.
    fn is_mouse_inside(&mut self) -> bool {
        if (self.position.x + self.size.x) >= self.cursor_pos.x
            && (self.position.y + self.size.y) >= self.cursor_pos.y
            && self.position.x <= self.cursor_pos.x
            && self.position.y <= self.cursor_pos.y
        {
            true
        } else {
            false
        }
    }
=======
>>>>>>> 9d92f575

    /// Sets the message to be handled when the tab is pressed 
    /// and held for at least the `ON_LONG_PRESS_TIME`
    ///
    /// # Returns
    /// No returns
    ///
    /// # Arguments
    /// * `new_message` - the new message to be handled when the tab is pressed 
    /// and held for at least the `ON_LONG_PRESS_TIME`
    pub fn set_new_message_move(&mut self, new_message: Option<Box<dyn Message>>) {
        self.tab_moved = new_message;
    }

    /// Gets the cursor's position at the end of the last long press (i.e., drag)
    ///
    /// # Returns
    /// The cursor's position at the end of the last long press (i.e., drag)
    ///
    /// # Arguments
    /// No arguments
    pub fn get_moved_cursor_pos(&mut self) -> Vector2D {
        self.moved_cursor_pos
    }
}

impl Widget for TabWidget {
    fn on_event(&mut self, event: Event, messages: &mut Queue<Box<dyn Message>>) {
        match event {
            event::Event::Mouse(event::Mouse::CursorMoved {
                x: x_mouse,
                y: y_mouse,
            }) => {
                self.cursor_pos.x = x_mouse as f64;
                self.cursor_pos.y = y_mouse as f64;
                for value in self.children.iter_mut() {
                    if let Some(child) = value.upgrade() {
                        child.borrow_mut().on_event(event, messages);
                    }
                }
            }
            event::Event::Mouse(event::Mouse::ButtonPressed(event::MouseButton::Left)) => {
                //CHECK IF INSIDE THE TAB
                if self.is_cursor_inside(self.cursor_pos) {
                    self.is_pressed = true;
                    self.click_time = Instant::now();
                }
            }
            event::Event::Mouse(event::Mouse::ButtonReleased(event::MouseButton::Left)) => {
                if self.is_pressed {
                    if self.is_cursor_inside(self.cursor_pos) {
                        //Tab pressed
                        if self.click_time.elapsed().as_millis() < ON_LONG_PRESS_TIME {
                            if let Some(mut message) = self.on_press.clone() {
                                message.set_event(event);
                                messages.enqueue(message);
                            }
                        }
                    }
                    //TAB MOVED
                    if self.click_time.elapsed().as_millis() > ON_LONG_PRESS_TIME {
                        self.moved_cursor_pos.x = self.cursor_pos.x;
                        self.moved_cursor_pos.y = self.cursor_pos.y;
                        if let Some(mut message) = self.tab_moved.clone() {
                            message.set_event(event);
                            messages.enqueue(message);
                        }
                    }
                    self.is_pressed = false;
                }
            }
            _ => {
                for value in self.children.iter_mut() {
                    if let Some(child) = value.upgrade() {
                        child.borrow_mut().on_event(event, messages);
                    }
                }
            }
        }
    }

    fn set_id(&mut self, id: usize) {
        self.id = id;
    }

    fn id(&self) -> usize {
        self.id
    }

    fn recipe(&self) -> Vec<RenderInstruction> {
        vec![
            // Tab rectangle
            RenderInstruction::DrawRect {
                point: self.position,
                color: self.background_color.clone(),
                size: self.size,
                clip_point: self.position,
                clip_size: self.size,
            },
        ]
    }

    fn set_dirty(&mut self, value: bool) {
        if value {
            self.dirty = true;
            for value in self.get_children() {
                if let Some(child) = value.upgrade() {
                    if child.borrow_mut().is_dirty() {
                        break;
                    } else {
                        child.borrow_mut().set_dirty(true);
                    }
                }
            }
        } else {
            self.dirty = false;
        }
    }

    fn is_dirty(&self) -> bool {
        self.dirty
    }

    fn add_as_child(&mut self, child: Weak<RefCell<dyn Widget>>) {
        self.children.push(child);
    }

    fn get_children(&mut self) -> &mut Vec<Weak<RefCell<dyn Widget>>> {
        &mut self.children
    }

    fn position(&mut self) -> Vector2D {
        self.position
    }

    fn size(&mut self) -> Vector2D {
        self.size
    }

    fn original_size(&mut self) -> Vector2D {
        self.original_size
    }

    fn layout(&mut self) -> &Layout {
        &self.layout
    }

    fn offset(&mut self) -> Vector2D {
        self.offset
    }

    fn get_fields(
        &mut self,
    ) -> (
        bool,
        &mut Vec<Weak<RefCell<dyn Widget>>>,
        Vector2D,
        Vector2D,
        Vector2D,
        &Layout,
        Vector2D,
    ) {
        (
            self.dirty,
            &mut self.children,
            self.position,
            self.size,
            self.original_size,
            &self.layout,
            self.offset,
        )
    }

    fn set_position(&mut self, position: Vector2D) {
        self.position = position;
    }

    fn set_size(&mut self, size: Vector2D) {
        self.dirty = true;
        self.size = size;
    }

    fn set_original_size(&mut self, size: Vector2D) {
        self.dirty = true;
        self.original_size = size;
    }

    fn set_offset(&mut self, offset: Vector2D) {
        self.offset = offset;
    }

    fn is_cursor_inside(&mut self, cursor_pos: Vector2D) -> bool {
        if cursor_pos.x >= self.position.x
            && cursor_pos.x <= (self.position.x + self.size.x)
            && cursor_pos.y >= self.position.y
            && cursor_pos.y <= (self.position.y + self.size.y)
        {
            true
        } else {
            false
        }
    }
}<|MERGE_RESOLUTION|>--- conflicted
+++ resolved
@@ -97,22 +97,6 @@
             moved_cursor_pos: Vector2D::new(-1., -1.),
         }
     }
-<<<<<<< HEAD
-
-    /// Not documented, check Drive.
-    fn is_mouse_inside(&mut self) -> bool {
-        if (self.position.x + self.size.x) >= self.cursor_pos.x
-            && (self.position.y + self.size.y) >= self.cursor_pos.y
-            && self.position.x <= self.cursor_pos.x
-            && self.position.y <= self.cursor_pos.y
-        {
-            true
-        } else {
-            false
-        }
-    }
-=======
->>>>>>> 9d92f575
 
     /// Sets the message to be handled when the tab is pressed 
     /// and held for at least the `ON_LONG_PRESS_TIME`
