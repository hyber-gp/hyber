--- conflicted
+++ resolved
@@ -14,15 +14,12 @@
 pub mod label;
 pub mod list_view;
 pub mod root;
-<<<<<<< HEAD
 pub mod tab;
-=======
 pub mod button_view;
 pub mod checkbox;
 pub mod slider;
 pub mod textbox;
 pub mod tooltip_view;
->>>>>>> 284865b7
 
 /// Enum that classifies the type of constraints that
 /// a parent imposes to its children
