--- conflicted
+++ resolved
@@ -1,4 +1,3 @@
-<<<<<<< HEAD
 mod key_code;
 pub use key_code::KeyCode;
 
@@ -134,19 +133,6 @@
 
     ///A windown event (eg. Resize, ...)
     Window(Window)
-=======
-pub enum Event {
-    //TODO: Rato, teclado, window
->>>>>>> 021614a3
-}
-
-impl Event {
-    // TODO: funcoes
-<<<<<<< HEAD
-    fn on_event(event: Event) { 
-        unimplemented!()
-    }
-    
 }
 
 /// Structure that contains optional settings for a display window.
@@ -493,11 +479,6 @@
     // max_x: unimplemented!(),
     // min_y: unimplemented!(),
     // max_y: unimplemented!()
-=======
-    fn mouse_click() {
-        unimplemented!();
-    }
-
 }
 
 pub trait Display {
@@ -509,13 +490,8 @@
     max_x: unimplemented!(),
     min_y: unimplemented!(),
     max_y: unimplemented!()
->>>>>>> 021614a3
-}
-
-struct SliverLayout {
-}
-
-<<<<<<< HEAD
+}
+  
 pub trait Widget<Message> {
     /// This function is needed to detect if the event is being done on this widget, update the state of 
     /// the widget based on event and place a message in the message queue.
@@ -624,18 +600,6 @@
     }
 }
 
-
-
-=======
-pub trait Widget {
-
-}
-
-pub trait Renderer {
-    
-}
-
->>>>>>> 021614a3
 #[cfg(test)]
 mod tests {
     #[test]
